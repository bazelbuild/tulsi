--- conflicted
+++ resolved
@@ -795,16 +795,12 @@
 
     // Bazel takes care of signing the generated applications, so Xcode's signing must be disabled.
     buildSettings["CODE_SIGNING_REQUIRED"] = "NO"
-<<<<<<< HEAD
-      
-=======
     buildSettings["CODE_SIGN_IDENTITY"] = ""
     // This is required to disable code signing with the new build system.
     if !options.useLegacyBuildSystem {
       buildSettings["CODE_SIGNING_ALLOWED"] = "NO"
     }
 
->>>>>>> 791c784f
     // Explicitly setting the FRAMEWORK_SEARCH_PATHS will allow Xcode to resolve references to the
     // XCTest framework when performing Live issues analysis.
     buildSettings["FRAMEWORK_SEARCH_PATHS"] = "$(PLATFORM_DIR)/Developer/Library/Frameworks";
